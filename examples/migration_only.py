# -*- coding: utf-8 -*-

import textwrap
import matplotlib.pyplot as plt

from biosim.simulation import BioSim





if __name__ == "__main__":
    plt.ion()

    geogr = """\
               OOOOOOOOO
               ODDDDDDDO
               ODDDDDDDO
               ODDDDDDDO
               ODDDDDDDO
               ODDDDDDDO
               ODDDDDDDO
               ODDDDDDDO
               OOOOOOOOO"""
    geogr = textwrap.dedent(geogr)

    ini_herbs = [
        {
            "loc": (4, 4),
            "pop": [
<<<<<<< HEAD
                {"species": "Herbivore", "age": 0, "weight": 100}
=======
                {"species": "Herbivore", "age": 5, "weight": 50}
>>>>>>> 86107764
                for _ in range(1000)
            ],
        }
    ]
    ini_carns = [
        {
            "loc": (4, 4),
            "pop": [
<<<<<<< HEAD
                {"species": "Carnivore", "age": 0, "weight": 100}
=======
                {"species": "Carnivore", "age": 5, "weight": 50}
>>>>>>> 86107764
                for _ in range(1000)
            ],
        }
    ]

<<<<<<< HEAD
    sim = BioSim(island_map=geogr, ini_pop=ini_herbs, seed=123456)
=======
    sim = BioSim(island_map=geogr, ini_pop=ini_herbs, seed=123456, cmax_animals={"Herbivore":100, "Carnivore": 50})
>>>>>>> 86107764

    sim.set_animal_parameters('Herbivore',
                              {'mu': 1, 'omega': 0, 'gamma': 0,
                               'a_half': 1000})
    sim.set_animal_parameters('Carnivore',
                              {'mu': 1, 'omega': 0, 'gamma': 0,
                               'F': 0, 'a_half': 1000})

    sim.set_landscape_parameters("J", {"f_max": 700})
<<<<<<< HEAD
    sim._img_pause_time = 1
=======
    sim._img_pause_time = 0.001
>>>>>>> 86107764
    sim.simulate(num_years=100, vis_years=1, img_years=2000)

    sim.add_population(population=ini_carns)
    sim.simulate(num_years=100, vis_years=1, img_years=2000)

    plt.savefig("check_sim.pdf")

    input("Press ENTER")
<|MERGE_RESOLUTION|>--- conflicted
+++ resolved
@@ -1,80 +1,64 @@
-# -*- coding: utf-8 -*-
-
-import textwrap
-import matplotlib.pyplot as plt
-
-from biosim.simulation import BioSim
-
-
-
-
-
-if __name__ == "__main__":
-    plt.ion()
-
-    geogr = """\
-               OOOOOOOOO
-               ODDDDDDDO
-               ODDDDDDDO
-               ODDDDDDDO
-               ODDDDDDDO
-               ODDDDDDDO
-               ODDDDDDDO
-               ODDDDDDDO
-               OOOOOOOOO"""
-    geogr = textwrap.dedent(geogr)
-
-    ini_herbs = [
-        {
-            "loc": (4, 4),
-            "pop": [
-<<<<<<< HEAD
-                {"species": "Herbivore", "age": 0, "weight": 100}
-=======
-                {"species": "Herbivore", "age": 5, "weight": 50}
->>>>>>> 86107764
-                for _ in range(1000)
-            ],
-        }
-    ]
-    ini_carns = [
-        {
-            "loc": (4, 4),
-            "pop": [
-<<<<<<< HEAD
-                {"species": "Carnivore", "age": 0, "weight": 100}
-=======
-                {"species": "Carnivore", "age": 5, "weight": 50}
->>>>>>> 86107764
-                for _ in range(1000)
-            ],
-        }
-    ]
-
-<<<<<<< HEAD
-    sim = BioSim(island_map=geogr, ini_pop=ini_herbs, seed=123456)
-=======
-    sim = BioSim(island_map=geogr, ini_pop=ini_herbs, seed=123456, cmax_animals={"Herbivore":100, "Carnivore": 50})
->>>>>>> 86107764
-
-    sim.set_animal_parameters('Herbivore',
-                              {'mu': 1, 'omega': 0, 'gamma': 0,
-                               'a_half': 1000})
-    sim.set_animal_parameters('Carnivore',
-                              {'mu': 1, 'omega': 0, 'gamma': 0,
-                               'F': 0, 'a_half': 1000})
-
-    sim.set_landscape_parameters("J", {"f_max": 700})
-<<<<<<< HEAD
-    sim._img_pause_time = 1
-=======
-    sim._img_pause_time = 0.001
->>>>>>> 86107764
-    sim.simulate(num_years=100, vis_years=1, img_years=2000)
-
-    sim.add_population(population=ini_carns)
-    sim.simulate(num_years=100, vis_years=1, img_years=2000)
-
-    plt.savefig("check_sim.pdf")
-
-    input("Press ENTER")
+# -*- coding: utf-8 -*-
+
+import textwrap
+import matplotlib.pyplot as plt
+
+from biosim.simulation import BioSim
+
+
+
+
+
+if __name__ == "__main__":
+    plt.ion()
+
+    geogr = """\
+               OOOOOOOOO
+               ODDDDDDDO
+               ODDDDDDDO
+               ODDDDDDDO
+               ODDDDDDDO
+               ODDDDDDDO
+               ODDDDDDDO
+               ODDDDDDDO
+               OOOOOOOOO"""
+    geogr = textwrap.dedent(geogr)
+
+    ini_herbs = [
+        {
+            "loc": (4, 4),
+            "pop": [
+                {"species": "Herbivore", "age": 5, "weight": 50}
+                for _ in range(1000)
+            ],
+        }
+    ]
+    ini_carns = [
+        {
+            "loc": (4, 4),
+            "pop": [
+                {"species": "Carnivore", "age": 5, "weight": 50}
+                for _ in range(1000)
+            ],
+        }
+    ]
+
+    sim = BioSim(island_map=geogr, ini_pop=ini_herbs, seed=123456, cmax_animals={"Herbivore":100, "Carnivore": 50})
+
+    sim.set_animal_parameters('Herbivore',
+                              {'mu': 1, 'omega': 0, 'gamma': 0,
+                               'a_half': 1000})
+    sim.set_animal_parameters('Carnivore',
+                              {'mu': 1, 'omega': 0, 'gamma': 0,
+                               'F': 0, 'a_half': 1000})
+
+    sim.set_landscape_parameters("J", {"f_max": 700})
+    sim._img_pause_time = 0.001
+    sim.simulate(num_years=100, vis_years=1, img_years=2000)
+
+    sim.add_population(population=ini_carns)
+    sim.simulate(num_years=100, vis_years=1, img_years=2000)
+
+    plt.savefig("check_sim.pdf")
+
+    input("Press ENTER")