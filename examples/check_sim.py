--- conflicted
+++ resolved
@@ -71,11 +71,6 @@
     sim.simulate(num_years=100, vis_years=1, img_years=2000)
     sim.add_population(population=ini_carns)
     sim.simulate(num_years=100, vis_years=1, img_years=2000)
-<<<<<<< HEAD
-    end = time.time()
-    print(end-start)
-=======
->>>>>>> 595a5d8f
     plt.savefig("check_sim.pdf")
 
     # input("Press ENTER")