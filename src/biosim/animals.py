# -*- coding: utf-8 -*-

__author__ = 'Helge Helo Klemetsdal, Adam Julius Olof Kviman'
__email__ = 'hegkleme@nmbu.no, juliukvi@nmbu.no'
import math as m
import random
import numpy as np


class BaseAnimal:
    """Animal which lives on an island. Parent class for different animal types

    Parameters
    ----------
    age: int
        Initial age of the animal
    weight: float
        Initial weight of the animal

    Raises
    ------
    ValueError
        If age is below 0 or if weight is below, 0 or None.
    Attributes
    ----------
    fitness: int
        Value describing the animals fitness
    age: int
        Initial age of the animal which can't be assigned a value below 0
    weight: float
         Weight drawn from the Gaussian distribution if not assigned a value

    """
    parameters = None

    @classmethod
    def set_default_parameters_for_species(cls):
        cls.parameters = cls.DEFAULT_PARAMETERS.copy()
        cls._set_params_as_attributes()

    @classmethod
    def set_parameters(cls, new_params):
        """Updates the parameters for the respective subclass with new values.

        Parameters
        ----------
        new_params: dict
            Dictionary containing key(s) that exist in parameters
            The dict is on the form:
                {
                "w_birth": 0.0,
                "sigma_birth": 0.0,
                "beta": 0.0,
                "eta": 0.0,
                "a_half": 0.0,
                "phi_age": 0.0,
                "w_half": 0.0,
                "phi_weight": 0.0,
                "mu": 0.0,
                "lambda": 0.0,
                "gamma": 0.0,
                "zeta": 0.0,
                "xi": 0.0,
                "omega": 0.0,
                "F": 0.0,
                "DeltaPhiMax": 0.0
            }
        Raises
        ------
        KeyError
            If the key in new_params does not exist in parameters
        ValueError
            If the new value assigned to the key is not of type float or int
        """

        for key in new_params:
            if key not in cls.parameters.keys():
                raise KeyError(f'Parameter {key} is not valid')
            if isinstance(new_params[key], int) or isinstance(new_params[key],
                                                              float):
                continue
            else:
                raise ValueError(
                    f'Value needs to be int or float, '
                    f'got:{type(new_params[key]).__name__}')
        cls.parameters.update(new_params)
        cls._set_params_as_attributes()

    @classmethod
    def _set_params_as_attributes(cls):
        """Sets the animal parameters to attributes on class level.
        """
        for key in cls.parameters:
            if key == "lambda":
                new_key = "_lambda"
                setattr(cls, new_key, cls.parameters[key])
            else:
                setattr(cls, key, cls.parameters[key])

    def __init__(self, age=0, weight=None):
        if self.parameters is None:
            self.set_default_parameters_for_species()
        self.fitness = 0
        if not isinstance(age, int):
            raise ValueError("Animal age must be an integer")
        if age < 0:
            raise ValueError("Animal age cant be below 0")
        if weight is None or isinstance(weight, int) or isinstance(weight, float):
            pass
        else:
            raise ValueError("Animal weight must be int or float")
        if weight and weight <= 0:
            raise ValueError("Animal weight cant be less than or equal to 0")
        self.a = age
        self.weight = weight
        if not self.weight:
            placeholder = -1000
            while placeholder < 0:
                placeholder = np.random.normal(self.w_birth, self.sigma_birth)
                self.weight = placeholder
        self.fitness_update()

    def fitness_update(self):
        """Updates the animals fitness value
        """
        if self.weight <= 0:
            self.fitness = 0
        else:
            q_age = 1 / (1 + m.exp(self.phi_age * (self.a - self.a_half)))
            q_weight = 1 / (1 + m.exp(-self.phi_weight*(self.weight - self.w_half)))
            self.fitness = q_age * q_weight

    def migrate(self):
        """Estimates the probability for an animal to migrate

        Returns
        -------
        bool
            Returns True if the animal migrates, false if not
        """
        number = random.uniform(0, 1)
        return number <= (self.mu * self.fitness)

    def will_birth(self, num_animal):
        """Determines if an animal will give birth or not

        Returns
        -------
        Nonetype
            If the animal doesnt give birth
        __main__Animal??
            If the animal gives birth
        """
        prob = min(1, self.gamma * self.fitness * (num_animal-1))
        number = random.uniform(0, 1)
        if self.weight < (self.zeta * (self.w_birth + self.sigma_birth)):
            return
        if number <= prob:
            newborn = self.birth()
            if self.weight < (self.xi * newborn.weight):
                return
            self.weight -= (self.xi * newborn.weight)
            self.fitness_update()
            return newborn
        else:
            return



    def age(self):
        """Ages the animal by one year
        """
        self.a += 1

    def weightloss(self):
        """Updates the weight of the animal according to formula:

        ..math: w = w \cdot(1-\eta)

        """
        self.weight -= self.eta * self.weight

    def death(self):
        """

        Returns
        -------
        bool
            Returns True if the animal dies, false if not
        """
        if self.fitness == 0:
            return True
        prob = self.omega * (1 - self.fitness)
        number = random.uniform(0, 1)
        if number <= prob:
            return True
        else:
            return False

    def birth(self):
        return self.__class__()

class Carn(BaseAnimal):
    """Carnivore species which lives on the island. Subclass of Animal class.
    Parameters
    ----------
    age: int
        Initial age of the animal
    weight: float
        Initial weight of the animal
    are_params_set: bool
        True if the parameters are set as attributes, false if not
    Raises
    ------
    ValueError
        If age is below 0 or if weight is below 0, 0 or None.
    Attributes
    ----------
    fitness: int
        Value describing the animals fitness
    age: int
        Initial age of the animal which can't be assigned a value below 0
    weight: float
         Weight drawn from the Gaussian distribution if not assigned a value
    parameters: dict
        Values that determines the behaviour of the animal
    """
    DEFAULT_PARAMETERS = {
            "w_birth": 6.0,
            "sigma_birth": 1.0,
            "beta": 0.75,
            "eta": 0.125,
            "a_half": 60.0,
            "phi_age": 0.4,
            "w_half": 4.0,
            "phi_weight": 0.4,
            "mu": 0.4,
            "lambda": 1.0,
            "gamma": 0.8,
            "zeta": 3.5,
            "xi": 1.1,
            "omega": 0.9,
            "F": 50.0,
            "DeltaPhiMax": 10.0
        }
    def __init__(self, age=0, weight=None):
        super().__init__(age=age, weight=weight)



    def feeding(self, sorted_herb_list):
        """Handles the eating and weight of the carnivores
        This function also handles the killing of herbivores by carnivores
        when they eat.



        Parameters
        ----------
        sorted_herb_list: list
            List of herbivores sorted in order of fitness
        The carnivores kill the herbivores with a probability:

        .. math::
                 p =
                  \begin{cases}
                   0 & \text{if \phi_{carn} \leq \phi_{herb}\\
                   2 & \text{if bank $i$ issues CBs at time $t$}\\
                   0 & \text{otherwise}
                  \end{cases}

        where :math:`p` is blablabla, :math:`\phi` is blablabla
        """
        amount_to_eat = self.F
        eaten_herbs = []
        for herb in reversed(sorted_herb_list):
            if amount_to_eat <= 0:
                break #Stop eating if carnivore is full
            fitness_diff = (self.fitness - herb.fitness)
            if fitness_diff < 0:
                break
            elif fitness_diff < self.DeltaPhiMax:
                chance_to_kill = fitness_diff/self.DeltaPhiMax
            else:
                chance_to_kill = 1
            number = random.uniform(0, 1)
            if number <= chance_to_kill:
                if amount_to_eat < herb.weight:
                    self.weight += self.beta * amount_to_eat
                    self.fitness_update()
                    eaten_herbs.append(herb)
                    return(eaten_herbs)
                self.weight += self.beta * herb.weight
                amount_to_eat -= herb.weight
                self.fitness_update()
                eaten_herbs.append(herb)
        return eaten_herbs

class Herb(BaseAnimal):
    """Carnivore species which lives on the island. Subclass of Animal class.
    More description............
    Parameters
    ----------
    age: int
        Initial age of the animal.
    weight: float
        Initial weight of the animal.
    are_params_set: bool
        True if the parameters are set as attributes, false if not.
    Raises
    ------
    ValueError
        If age is below 0 or if weight is below 0, 0 or None.
    Attributes
    ----------
    fitness: int
        Value describing the animals fitness
    age: int
        Initial age of the animal which can't be assigned a value below 0
    weight: float
         Weight drawn from the Gaussian distribution if not assigned a value
    parameters: dict
        Values that determines the behaviour of the animal
    """
    DEFAULT_PARAMETERS ={
        "w_birth": 8.0,
        "sigma_birth": 1.5,
        "beta": 0.9,
        "eta": 0.05,
        "a_half": 40.0,
        "phi_age": 0.2,
        "w_half": 10.0,
        "phi_weight": 0.1,
        "mu": 0.25,
        "lambda": 1.0,
        "gamma": 0.2,
        "zeta": 3.5,
        "xi": 1.2,
        "omega": 0.4,
        "F": 10.0,
    }
<<<<<<< HEAD
=======
    are_params_set = False

    @classmethod
    def set_parameters(cls, new_params):
        """Updates the Herbivore parameters dictionary with new values.

        Parameters
        ----------
        new_params: dict
            Dictionary containing key(s) that exist in parameters
            The dict is on the form:
                {
                "w_birth": 0.0,
                "sigma_birth": 0.0,
                "beta": 0.0,
                "eta": 0.0,
                "a_half": 0.0,
                "phi_age": 0.0,
                "w_half": 0.0,
                "phi_weight": 0.0,
                "mu": 0.0,
                "lambda": 0.0,
                "gamma": 0.0,
                "zeta": 0.0,
                "xi": 0.0,
                "omega": 0.0,
                "F": 0.0,
                "DeltaPhiMax": 0.0
            }
        Raises
        ------
        KeyError
            If the key in new_params does not exist in parameters
        ValueError
            If the new value assigned to the key is not of type float or int
        """
        for key in new_params:
            if key not in cls.parameters.keys():
                raise KeyError(f'Parameter {key} is not in valid')
            if isinstance(new_params[key], int) or isinstance(new_params[key], float):
                continue
            else:
                raise ValueError(f'Value needs to be int or float, got:{type(new_params[key]).__name__}')
        cls.parameters.update(new_params)
        cls._set_params_as_attributes()
    @classmethod
    def _set_params_as_attributes(cls):
        """Sets the herbivore parameters to attributes on class level.
        """
        for key in cls.parameters:
            if key == "lambda":
                new_key ="_lambda"
                setattr(cls, new_key, cls.parameters[key])
            else:
                setattr(cls, key, cls.parameters[key])
        cls.are_params_set = True
>>>>>>> 86107764

    def __init__(self, age=0, weight=None ):
        super().__init__(age=age, weight=weight)



    def feeding(self, fodder):
        """Handles the feeding and weight of the herbivores
        More description...........

        """
        if fodder >= self.F:
            self.weight += self.beta * self.F
            return self.F
        elif (fodder > 0) and (fodder < self.F):
            self.weight += self.beta * fodder
            return fodder
        if fodder < 0:
            raise ValueError("Cannot have negative fodder value")

<|MERGE_RESOLUTION|>--- conflicted
+++ resolved
@@ -339,65 +339,6 @@
         "omega": 0.4,
         "F": 10.0,
     }
-<<<<<<< HEAD
-=======
-    are_params_set = False
-
-    @classmethod
-    def set_parameters(cls, new_params):
-        """Updates the Herbivore parameters dictionary with new values.
-
-        Parameters
-        ----------
-        new_params: dict
-            Dictionary containing key(s) that exist in parameters
-            The dict is on the form:
-                {
-                "w_birth": 0.0,
-                "sigma_birth": 0.0,
-                "beta": 0.0,
-                "eta": 0.0,
-                "a_half": 0.0,
-                "phi_age": 0.0,
-                "w_half": 0.0,
-                "phi_weight": 0.0,
-                "mu": 0.0,
-                "lambda": 0.0,
-                "gamma": 0.0,
-                "zeta": 0.0,
-                "xi": 0.0,
-                "omega": 0.0,
-                "F": 0.0,
-                "DeltaPhiMax": 0.0
-            }
-        Raises
-        ------
-        KeyError
-            If the key in new_params does not exist in parameters
-        ValueError
-            If the new value assigned to the key is not of type float or int
-        """
-        for key in new_params:
-            if key not in cls.parameters.keys():
-                raise KeyError(f'Parameter {key} is not in valid')
-            if isinstance(new_params[key], int) or isinstance(new_params[key], float):
-                continue
-            else:
-                raise ValueError(f'Value needs to be int or float, got:{type(new_params[key]).__name__}')
-        cls.parameters.update(new_params)
-        cls._set_params_as_attributes()
-    @classmethod
-    def _set_params_as_attributes(cls):
-        """Sets the herbivore parameters to attributes on class level.
-        """
-        for key in cls.parameters:
-            if key == "lambda":
-                new_key ="_lambda"
-                setattr(cls, new_key, cls.parameters[key])
-            else:
-                setattr(cls, key, cls.parameters[key])
-        cls.are_params_set = True
->>>>>>> 86107764
 
     def __init__(self, age=0, weight=None ):
         super().__init__(age=age, weight=weight)
