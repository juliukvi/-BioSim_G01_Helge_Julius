--- conflicted
+++ resolved
@@ -294,11 +294,7 @@
                     self.weight += self.beta * amount_to_eat
                     self.fitness_update()
                     eaten_herbs.append(herb)
-<<<<<<< HEAD
-                    return(eaten_herbs)
-=======
                     return eaten_herbs
->>>>>>> 97488a4f
                 self.weight += self.beta * herb.weight
                 amount_to_eat -= herb.weight
                 self.fitness_update()
