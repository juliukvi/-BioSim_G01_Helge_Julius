# -*- coding: utf-8 -*-

"""
"""

__author__ = "Helge Helo Klemetsdal, Adam Julius Olof Kviman"
__email__ = "hegkleme@nmbu.no, juliukvi@nmbu.no"

from .landscape import Ocean, Mountain, Desert, Jungle, Savannah
<<<<<<< HEAD
from biosim.animals import BaseAnimal, Herb, Carn
=======
from biosim.animals import Herb, Carn
>>>>>>> ac8fa0bf
from biosim.island import Island
import random as rd
import numpy as np
import subprocess
import matplotlib.pyplot as plt
import pandas as pd
import textwrap
import shutil
from matplotlib.widgets import Button





class BioSim:
    """Simulation class for the ecosystem on the island.

    Parameters
    ----------
    island_map: string
        Multi-line string specifying island geography.
    ini_pop: list
        List of dictionaries specifying initial population.
    seed: int
        Integer used as random number seed.
    ymax_animals: float?
        Number specifying y-axis limit for graph showing animal numbers.
    cmax_animals: dict
        Dict specifying color-code limits for animal densities.
    img_base: string
        String with beginning of file name for figures, including path.
    img_fmt: string
        String with file type for figures, e.g. 'png'.

    Attributes
    ----------
    island_map : string
        Multi-line string specifying island geography with removed whitespace.
    island : Island
        Island class instance with island_map and ini_pop parameters as input.
    year : int
        The year the simulation is simulating.


    If ymax_animals is None, the y-axis limit should be adjusted automatically.

    If cmax_animals is None, sensible, fixed default values should be used.
    cmax_animals is a dict mapping species names to numbers, e.g.,
    {'Herbivore': 50, 'Carnivore': 20}

    If img_base is None, no figures are written to file.
    Filenames are formed as

        '{}_{:05d}.{}'.format(img_base, img_no, img_fmt)

    where img_no are consecutive image numbers starting from 0.
    img_base should contain a path and beginning of a file name.
    """

    def __init__(
        self,
        island_map,
        ini_pop,
        seed,
        ymax_animals=None,
        cmax_animals=None,
        img_base=None,
        img_fmt="png",
    ):

        rd.seed(seed)
        np.random.seed(seed)
        island_map = textwrap.dedent(island_map)
        self._island_map = island_map
        self._island = Island(island_map, ini_pop=ini_pop)
        self._year = 0
        self._img_ctr = 0
        self._ymax_animals = ymax_animals
        self._cmax_animals = cmax_animals
        self._img_base = img_base
        self._img_fmt = img_fmt
        self._img_pause_time = 1e-20
        # the following will be initialized by _setup_graphics
        self._fig = None
        self._map_ax = None
        self._img_axis = None
        self._animal_lines_ax = None
        self._herb_line = None
        self._carn_line = None
        self._animal_lines_ax_legend = None
        self._herb_map_ax = None
        self._herb_map = None
        self._carn_map_ax = None
        self._carn_map = None
        self._cmax_herb = None
        self._cmax_carn = None
        self._island_map_ax = None
        self._island_text_ax = None
        self._pause_ax = None
        self._pause_widget = None
        self._large_island = None

    @staticmethod
    def reset_parameters():
        """
        Resets the parameters for the different classes using the
        set_default_parameters for the different classes.
        """
        Herb().set_default_parameters_for_species()
        Carn().set_default_parameters_for_species()
        Jungle().set_default_parameters_for_jungle()
        Savannah().set_default_parameters_for_savannah()

    def set_animal_parameters(self, species, params):
        """Sets parameters for animal species.

        Parameters
        ----------
        species : string
            Animal of a given species.
        params : dict
            New parameters to be set for the animal species.
        Raises
        ------
        ValueError:
            If the species does not exist.

        """
        if species == "Herbivore":
            h = Herb()
            h.set_parameters(params)
        elif species == "Carnivore":
            c = Carn()
            c.set_parameters(params)
        else:
            raise ValueError(f"Got non existing species {species} ")

    def set_landscape_parameters(self, landscape, params):
        """Sets parameters for landscape type.

        Parameters
        ----------
        landscape : string
            Landscape of a given type.
        params : dict
            New parameters to be set for given landscape.
        Raises
        ------
        ValueError
            If the given landscape type doesn't exist.

        """
        if landscape == "J":
            j = Jungle()
            j.set_parameters(params)
        elif landscape == "S":
            s = Savannah()
            s.set_parameters(params)
        else:
            raise ValueError(
                f"Only Jungle and Savannah landscapes can have"
                f" parameters updated. Got landscape {landscape}"
            )

    def simulate(self, num_years, vis_years=1, img_years=None):
        """Run simulation while visualizing the result.

        Parameters
        ----------
        num_years: int
            number of years to simulate
        vis_years: int
            years between visualization updates
        img_years: int
            years between visualizations saved to files (default: vis_years)
        Notes
        -----
            Image files will be numbered consecutively.
        """

        start_year = self._year
        self._final_year = start_year + num_years
        self._setup_graphics()
        self._update_graphics()
        plt.pause(self._img_pause_time)
        while self.year < self._final_year:
            self._island.one_year()
            self._year += 1
            if vis_years:
                if img_years is None:
                    img_years = vis_years
                if self.year % vis_years == 0:
                    self._update_graphics()
                if self.year % img_years == 0:
                    self._save_graphics()
                plt.pause(self._img_pause_time)

            while self._paused:
                plt.pause(0.05)

    def add_population(self, population):
        """Adds a population of animals to a given location on the island.

        Parameters
        ----------
        population : dict
            Dictionary with animals of given location and population.
        """
        self._island.add_population(population)

    @property
    def year(self):
        """Last year simulated.
        """
        return self._year

    @property
    def num_animals(self):
        """Total number of animals on island.
        """
        return self._island.count_animals()[2]

    @property
    def num_animals_per_species(self):
        """Number of animals per species in island, as dictionary.
        """
        herbivore_count, carnivore_count = self._island.count_animals()[:2]
        num_animals_dict = {
            "Herbivore": herbivore_count,
            "Carnivore": carnivore_count,
        }
        return num_animals_dict

    @property
    def animal_distribution(self):
        """Pandas DataFrame with animal count per species for each cell
        on island.
        """
        animal_count_list = self._island.animals_on_square()
        pd_data = pd.DataFrame(
            data=animal_count_list,
            columns=["Row", "Col", "Herbivore", "Carnivore"],
        )
        return pd_data

    def make_movie(self, movie_fmt="mp4"):
        """Creates MPEG4 movie from visualization images saved.
        Notes
        -----
            Requires ffmpeg
            The movie is stored as img_base + movie_fmt
        """

        if self._img_base is None:
            raise RuntimeError("No filename defined.")

        if movie_fmt == "mp4":
            _FFMPEG_BINARY = shutil.which("ffmpeg")
            if _FFMPEG_BINARY is None:
                raise RuntimeError("Need to add ffmpeg binary in path to "
                                     "make mp4")
            try:
                # Parameters chosen according to http://trac.ffmpeg.org/wiki/
                # Encode/H.264,vsection "Compatibility"
                subprocess.check_call(
                    [
                        _FFMPEG_BINARY,
                        "-i",
                        "{}_%05d.png".format(self._img_base),
                        "-y",
                        "-profile:v",
                        "baseline",
                        "-level",
                        "3.0",
                        "-pix_fmt",
                        "yuv420p",
                        "{}.{}".format(self._img_base, movie_fmt),
                    ]
                )
            except subprocess.CalledProcessError as err:
                raise RuntimeError("ERROR: ffmpeg failed with: {}".format(err))
        elif movie_fmt == "gif":
            _CONVERT_BINARY = shutil.which("magick")
            if _CONVERT_BINARY is None:
                raise RuntimeError("Need to add magick binary in path to "
                                    "make gif")
            try:
                subprocess.check_call(
                    [
                        _CONVERT_BINARY,
                        "-delay",
                        "1",
                        "-loop",
                        "0",
                        "{}_*.png".format(self._img_base),
                        "{}.{}".format(self._img_base, movie_fmt),
                    ]
                )
            except subprocess.CalledProcessError as err:
                raise RuntimeError(
                    "ERROR: convert failed with: {}".format(err)
                )
        else:
            raise ValueError("Unknown movie format: " + movie_fmt)

    def _setup_graphics(self):
        """ Sets up the graphic windows.
        """
        if self._fig is None:
            self._fig = plt.figure(figsize=(15, 9))
        if self._animal_lines_ax is None:
            self._animal_lines_ax = self._fig.add_axes([0.6, 0.6, 0.35, 0.35])
            self._animal_lines_ax.set_xlabel("Years")
            self._animal_lines_ax.set_ylabel("Animal count")
            if self._ymax_animals:
                self._animal_lines_ax.set_ylim(0, self._ymax_animals)
            else:
                self._animal_lines_ax.set_ylim(0, (self.num_animals + 1) * 1.3)
        # year axis limit on plot needs to updated when you run multiple
        # multiple simulations after each other
        self._animal_lines_ax.set_xlim(0, self._final_year + 1)

        if (self._island.map_columns or self._island.map_rows) > 23:
            self._large_island = True

        if self._herb_line is None:
            # Creates plot object with no y-values that has the correct length,
            # y-data will be gathered and set by self._update_graphics
            herb_plot = self._animal_lines_ax.plot(
                np.arange(0, self._final_year + 1),
                np.full(self._final_year + 1, np.nan),
                label="Herbivores",
            )
            # Saves the line object from herb_plot
            self._herb_line = herb_plot[0]
        else:
            # Collects the data of the current active herb_line
            xdata, ydata = self._herb_line.get_data()
            # Creates array of values for the new years that is about to be
            # simulated
            xnew = np.arange(xdata[-1] + 1, self._final_year + 1)
            if len(xnew) > 0:
                ynew = np.full(xnew.shape, np.nan)
                self._herb_line.set_data(
                    np.hstack((xdata, xnew)), np.hstack((ydata, ynew))
                )

        if self._carn_line is None:
            # Creates plot object with no y-values that has the correct length,
            # y-data will be gathered and set by self._update_graphics
            carn_plot = self._animal_lines_ax.plot(
                np.arange(0, self._final_year + 1),
                np.full(self._final_year + 1, np.nan),
                label="Carnivores",
            )
            # Saves the line object from herb_plot
            self._carn_line = carn_plot[0]
        else:
            # Collects the data of the current active herb_line
            xdata, ydata = self._carn_line.get_data()
            # Creates array of values for the new years that is about to be
            # simulated
            xnew = np.arange(xdata[-1] + 1, self._final_year + 1)
            if len(xnew) > 0:
                ynew = np.full(xnew.shape, np.nan)
                self._carn_line.set_data(
                    np.hstack((xdata, xnew)), np.hstack((ydata, ynew))
                )

        if self._animal_lines_ax_legend is None:
            self._animal_lines_ax.legend(loc="upper left")

        if self._cmax_animals is None:
            self._cmax_herb = 200
            self._cmax_carn = 50
        else:
            self._cmax_herb = self._cmax_animals["Herbivore"]
            self._cmax_carn = self._cmax_animals["Carnivore"]

        if self._herb_map_ax is None:
            self._herb_map_ax = self._fig.add_axes([0.05, 0.37, 0.25, 0.25])
            if self._large_island:
                self._herb_map_ax.set_xticks((0, self._island.map_columns - 1))
                self._herb_map_ax.set_xticklabels(
                    (0, self._island.map_columns - 1)
                )
                self._herb_map_ax.set_yticks((0, self._island.map_rows - 1))
                self._herb_map_ax.set_yticklabels(
                    (0, self._island.map_rows - 1)
                )
            else:
                self._herb_map_ax.set_xticks(range(self._island.map_columns))
                self._herb_map_ax.set_xticklabels(
                    range(self._island.map_columns)
                )
                self._herb_map_ax.set_yticks(range(self._island.map_rows))
                self._herb_map_ax.set_yticklabels(range(self._island.map_rows))
            self._herb_map_ax.set_title("Herbivore distribution")

        if self._carn_map_ax is None:
            self._carn_map_ax = self._fig.add_axes([0.05, 0.05, 0.25, 0.25])
            if self._large_island:
                self._carn_map_ax.set_xticks((0, self._island.map_columns - 1))
                self._carn_map_ax.set_xticklabels(
                    (0, self._island.map_columns - 1)
                )
                self._carn_map_ax.set_yticks((0, self._island.map_rows - 1))
                self._carn_map_ax.set_yticklabels(
                    (0, self._island.map_rows - 1)
                )
            else:
                self._carn_map_ax.set_xticks(range(self._island.map_columns))
                self._carn_map_ax.set_xticklabels(
                    range(self._island.map_columns)
                )
                self._carn_map_ax.set_yticks(range(self._island.map_rows))
                self._carn_map_ax.set_yticklabels(range(self._island.map_rows))
                self._carn_map_ax.set_title("Carnivore distribution")

        if self._island_map_ax is None:
            rgb_value = {
                "O": (0.0, 0.0, 1.0),  # blue
                "M": (0.5, 0.5, 0.5),  # grey
                "J": (0.0, 0.6, 0.0),  # dark green
                "S": (0.5, 1.0, 0.5),  # light green
                "D": (1.0, 1.0, 0.5),
            }  # light yellow
            island_rgb = [
                [rgb_value[column] for column in row]
                for row in self._island_map.splitlines()
            ]
            island_rgb = np.array(island_rgb)
            self._island_map_ax = self._fig.add_axes(
                [0.05, 0.7, 0.25, 0.25]
            )  # llx, lly, w, h
            if self._large_island:
                self._island_map_ax.set_xticks(
                    (0, self._island.map_columns - 1)
                )
                self._island_map_ax.set_xticklabels(
                    (0, self._island.map_columns - 1)
                )
                self._island_map_ax.set_yticks((0, self._island.map_rows - 1))
                self._island_map_ax.set_yticklabels(
                    (0, self._island.map_rows - 1)
                )
            else:
                self._island_map_ax.set_xticks(range(self._island.map_columns))
                self._island_map_ax.set_xticklabels(
                    range(self._island.map_columns)
                )
                self._island_map_ax.set_yticks(range(self._island.map_rows))
                self._island_map_ax.set_yticklabels(
                    range(self._island.map_rows)
                )
            self._island_map_ax.imshow(island_rgb)
            self._island_map_ax.set_title("Island map")
            map_rect = self._fig.add_axes(
                [0.31, 0.7, 0.25, 0.25]
            )  # llx, lly, w, h
            map_rect.axis("off")
            for ix, name in enumerate(
                ("Ocean", "Mountain", "Jungle", "Savannah", "Desert")
            ):
                map_rect.add_patch(
                    plt.Rectangle(
                        (0.0, ix * 0.2),
                        0.1,
                        0.1,
                        edgecolor="none",
                        facecolor=rgb_value[name[0]],
                    )
                )
                map_rect.text(
                    0.12, ix * 0.2, name, transform=map_rect.transAxes
                )

        if self._island_text_ax is None:
            self._island_text_ax = self._fig.add_axes([0.48, 0.5, 0, 0])
            self._island_text_ax.axis("off")
            self._island_text_values = (
                "Year: {}     "
                "Total Animals: {}     "
                "Herbivores: {}     "
                "Carnivores: {}     "
            )
            self._island_text = self._island_text_ax.text(
                0.0,
                0.0,
                self._island_text_values.format(
                    self._year,
                    self.num_animals,
                    self.num_animals_per_species["Herbivore"],
                    self.num_animals_per_species["Carnivore"],
                ),
                horizontalalignment="left",
                verticalalignment="top",
                transform=self._island_text_ax.transAxes,
                fontsize=14,
            )

        if self._pause_ax is None:
            self._paused = False
            self._pause_ax = self._fig.add_axes([0.6, 0.10, 0.3, 0.15])
            self._pause_widget = Button(
                self._pause_ax, "Pause/Run", hovercolor="0.5"
            )
            self._pause_widget.on_clicked(self._pause_button_click)

    def _update_graphics(self):
        """Updates the figure with """
        self._update_animal_lines()
        self._update_animal_heat_maps()
        self._update_text()

    def _update_text(self):
        self._island_text.set_text(
            self._island_text_values.format(
                self.year,
                self.num_animals,
                self.num_animals_per_species["Herbivore"],
                self.num_animals_per_species["Carnivore"],
            )
        )

    def _pause_button_click(self, event):
        """
        Changes the self._paused flag when pause button is clicked. This
        will cause the simulation to pause                                  

        Parameters
        ----------
        event : mouseclick

        Returns
        -------

        """
        if self._paused:
            self._paused = False
        else:
            self._paused = True

    def _update_animal_lines(self):
        """ Updates the animal lines in the graphics.
        """
        if self._ymax_animals is None:
            # Saves number of animals in a variable so that property
            # num_animals dont need to be called multiple times
            number_of_animals = self.num_animals
            if number_of_animals > self._animal_lines_ax.get_ylim()[1]:
                self._animal_lines_ax.set_ylim(0, number_of_animals + 100)
        ydata_herb = self._herb_line.get_ydata()
        ydata_herb[self._year] = self.num_animals_per_species["Herbivore"]
        self._herb_line.set_ydata(ydata_herb)
        ydata_carn = self._carn_line.get_ydata()
        ydata_carn[self.year] = self.num_animals_per_species["Carnivore"]
        self._carn_line.set_ydata(ydata_carn)

    def _update_animal_heat_maps(self):
        """Updates the animal heat maps in the graphics.
        """

        if self._herb_map is not None:
            self._herb_map.set_data(
                np.reshape(
                    self.animal_distribution["Herbivore"].values,
                    newshape=(self._island.map_rows, self._island.map_columns),
                )
            )
        else:
            self._herb_map = self._herb_map_ax.imshow(
                np.reshape(
                    self.animal_distribution["Herbivore"].values,
                    newshape=(self._island.map_rows, self._island.map_columns),
                ),
                vmax=self._cmax_herb,
            )
            plt.colorbar(
                self._herb_map,
                ax=self._herb_map_ax,
                orientation="vertical",
                fraction=0.05,
            )

        if self._carn_map is not None:
            self._carn_map.set_data(
                np.reshape(
                    self.animal_distribution["Carnivore"].values,
                    newshape=(self._island.map_rows, self._island.map_columns),
                )
            )
        else:
            self._carn_map = self._carn_map_ax.imshow(
                np.reshape(
                    self.animal_distribution["Carnivore"].values,
                    newshape=(self._island.map_rows, self._island.map_columns),
                ),
                vmax=self._cmax_carn,
            )
            plt.colorbar(
                self._carn_map,
                ax=self._carn_map_ax,
                orientation="vertical",
                fraction=0.05,
            )

    def _save_graphics(self):
        """Saves graphics to file if file name given.
        """

        if self._img_base is None:
            return

        plt.savefig(
            "{base}_{num:05d}.{type}".format(
                base=self._img_base, num=self._img_ctr, type=self._img_fmt
            )
        )
        self._img_ctr += 1<|MERGE_RESOLUTION|>--- conflicted
+++ resolved
@@ -7,11 +7,7 @@
 __email__ = "hegkleme@nmbu.no, juliukvi@nmbu.no"
 
 from .landscape import Ocean, Mountain, Desert, Jungle, Savannah
-<<<<<<< HEAD
 from biosim.animals import BaseAnimal, Herb, Carn
-=======
-from biosim.animals import Herb, Carn
->>>>>>> ac8fa0bf
 from biosim.island import Island
 import random as rd
 import numpy as np
