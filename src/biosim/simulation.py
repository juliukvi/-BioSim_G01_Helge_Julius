--- conflicted
+++ resolved
@@ -6,13 +6,7 @@
 __author__ = "Helge Helo Klemetsdal, Adam Julius Olof Kviman"
 __email__ = "hegkleme@nmbu.no, juliukvi@nmbu.no"
 
-<<<<<<< HEAD
 from .landscape import Ocean, Mountain, Desert, Jungle, Savannah
-=======
-import os
-from biosim.landscape import *
-from biosim.animals import *
->>>>>>> 78778054
 from biosim.animals import Herb, Carn
 from biosim.island import Island
 import random as rd
