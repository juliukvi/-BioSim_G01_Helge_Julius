# -*- coding: utf-8 -*-

__author__ = 'Helge Helo Klemetsdal'
__email__ = 'hegkleme@nmbu.no'

import textwrap
from biosim.animals import Herb
import math as m
import random


class BaseNature:
    """Baseclass for the landscape types on the island.

    Attributes
    ----------
    fodder : int
        Initial fodder amount on the landscape type.
    habitable : bool
        Determines if the landscpape can be habited by animals.
    herb_list : list
        A list with all the herbivores on the landscape cell.
    carn_list : list
        A list with all the herbivores on the landscape cell.
    herb_move_to_list : list
        A list with all the herbivores that shall migrate to another cell
    herb_move_from_list : list
        A list with all the herbivores that shall migrate from the cell
    carn_move_to_list : list
        A list with all the carnivores that shall migrate to another cell
    carn_move_from_list : list
        A list with all the carnivores that shall migrate from the cell
    """
    def __init__(self):
        self.fodder = 0
        self.habitable = True
        self.herb_list = []
        self.carn_list = []
        self.herb_move_to_list = []
        self.herb_move_from_list = []
        self.carn_move_to_list = []
        self.carn_move_from_list = []

    def feed_all_animals(self):
<<<<<<< HEAD
        """Feeds all animals in the landscape cell.

        The animals feed in order of fitness, i.e., the animal with the
        highest fitness eats first.
        """
=======
>>>>>>> e747e3f5
        self.herb_list.sort(key=lambda x: x.fitness, reverse=True)
        for animal in self.herb_list:
            if self.fodder > 0:
                self.fodder -= animal.feeding(self.fodder)
            else:
                break
        self.carn_list.sort(key=lambda x: x.fitness, reverse=True)
        for animal in self.carn_list:
            if len(self.herb_list) == 0:
                break
            eaten_herbs = animal.feeding(self.herb_list)
            for eaten_herb in eaten_herbs:
                self.herb_list.remove(eaten_herb)

    def birth_all_animals(self):
        """Determines which of the animals in the cell that give birth.

        Two animals are required to give birth. If a new animal is born the
        newborn is added to the list of the newborn's species.
        """
        num_herb = len(self.herb_list)
        if num_herb >= 2:
            newborn_list = []
            for animal in self.herb_list:
                newborn = animal.will_birth(num_herb)
                if newborn:
                    newborn_list.append(newborn)
            for newborn in newborn_list:
                self.herb_list.append(newborn)
        num_carn = len(self.carn_list)
        if num_carn >= 2:
            newborn_list = []
            for animal in self.carn_list:
                newborn = animal.will_birth(num_carn)
                if newborn:
                    newborn_list.append(newborn)
            for newborn in newborn_list:
                self.carn_list.append(newborn)

    def migrate_all_animals(self, neighbors):
        r"""Determines all animals in the cell that shall migrate.

        The animals can migrate to the cell located directly north, west,
        south, or east of their current cell. This set of cells are defined
        as the set :math:`\emph{C^{i}}`.
        For all the four neighbour cells we define a relative abundance of
        fodder given by following formula:
        .. math::
            \epsilon_{k} = \frac{\emph{f_{k}}}{(\emph{n_{k}+1)}F'}

        where :math:`\emph{f_{k}` is the amount of relevant fodder for the
        species available in the cell k :math:`\emph{n_{k}}` is the
        number of animals of the same species in cell k,
        and "F" the appetite of the species.

        The propensity of moving to a neighbour cell is dependent on the
        relative abundance of fodder and is given by formula:
        .. math::

            \pi_{\emph{i}\rightarrow\emph{j}}=
                 \begin{cases}
                     0, & \text{if \emph{j} is Mountain or Ocean} \\
                     e^{\lambda\epsilon_{j}}, & \text{\emph{otherwise}}
                 \end{cases}

        given that the animal would move from cell i to cell j.
        If the animal migrates, the probability of moving to each of the four
        neighbour cell is calculated based on the propensity to move to each
        cell. The probability to move from i to j follows the formula:

        ..math::
            p_{\emph{i}\rightarrow\emph{j}}= \frac{\pi_{\emph{i}\rightarrow\emph{j}}}{\Sigma_{\emph{j}\in C^{({\emph{i}})}}\pi_{\emph{i}\rightarrow\emph{j}}}

        The animals that migrate to a neighbouring cell are placed in lists
        according to their current cell and the cell they will migrate to.
        Notes
        -----
        In the case that all cells in :math:`\emph{C^{i}}` are Mountain or
        ocean, the animal will not migrate.

        If the animals appetite is 0
        the probability of moving to either of the neighbour cells is 0.

        Parameters
        ----------
        neighbors : tuple with four BaseNature classes
            A tuple containing the set of different neighbour locations.

        """
        for animal in self.herb_list:
            if animal.migrate():
                north_nature_square = neighbors[0]
                east_nature_square = neighbors[1]
                south_nature_square = neighbors[2]
                west_nature_square = neighbors[3]
                if animal.F == 0:
                    (north_relative_abundance,  east_relative_abundance,
<<<<<<< HEAD
                     south_relative_abundance, west_relative_abundance) = (0,
                                                                           0,
                                                                           0,
                                                                           0)
=======
                     south_relative_abundance, west_relative_abundance) = (0, 0,
                                                                           0, 0)
>>>>>>> e747e3f5
                else:
                    north_relative_abundance = north_nature_square.fodder/((len(north_nature_square.herb_list)+1)*animal.F)
                    east_relative_abundance = east_nature_square.fodder/((len(east_nature_square.herb_list)+1)*animal.F)
                    south_relative_abundance = south_nature_square.fodder/((len(south_nature_square.herb_list)+1)*animal.F)
                    west_relative_abundance = west_nature_square.fodder/((len(west_nature_square.herb_list)+1)*animal.F)
                if north_nature_square.habitable:
                    north_propensity = m.exp(animal._lambda*north_relative_abundance)
                else:
                    north_propensity = 0
                if east_nature_square.habitable:
                    east_propensity = m.exp(animal._lambda*east_relative_abundance)
                else:
                    east_propensity = 0
                if south_nature_square.habitable:
                    south_propensity = m.exp(animal._lambda*south_relative_abundance)
                else:
                    south_propensity = 0
                if west_nature_square.habitable:
                    west_propensity = m.exp(animal._lambda*west_relative_abundance)
                else:
                    west_propensity = 0
                total_propensity = (north_propensity+east_propensity+south_propensity+west_propensity)
                # if total_propensity is zero no animal can move so loop breaks
                if total_propensity == 0:
                    break
                north_move_prob = north_propensity/total_propensity
                east_move_prob = north_move_prob + east_propensity/total_propensity
                south_move_prob = east_move_prob + south_propensity/total_propensity
                west_move_prob = south_move_prob + west_propensity/total_propensity
                number = random.uniform(0, 1)
                if number < north_move_prob:
                    north_nature_square.herb_move_to_list.append(animal)
                    self.herb_move_from_list.append(animal)
                elif number < east_move_prob:
                    east_nature_square.herb_move_to_list.append(animal)
                    self.herb_move_from_list.append(animal)
                elif number < south_move_prob:
                    south_nature_square.herb_move_to_list.append(animal)
                    self.herb_move_from_list.append(animal)
                elif number < west_move_prob:
                    west_nature_square.herb_move_to_list.append(animal)
                    self.herb_move_from_list.append(animal)

        for animal in self.carn_list:
            if animal.migrate():
                north_nature_square = neighbors[0]
                east_nature_square = neighbors[1]
                south_nature_square = neighbors[2]
                west_nature_square = neighbors[3]
                north_herb_weight = sum([herb.weight for herb in north_nature_square.herb_list])
                east_herb_weight = sum([herb.weight for herb in east_nature_square.herb_list])
                south_herb_weight = sum([herb.weight for herb in south_nature_square.herb_list])
                west_herb_weight = sum([herb.weight for herb in west_nature_square.herb_list])

                if animal.F == 0:
                    (north_relative_abundance,  east_relative_abundance,
                     south_relative_abundance, west_relative_abundance) = (0, 0,
                                                                           0, 0)
                else:
                    north_relative_abundance = north_herb_weight / (
                                (len(north_nature_square.carn_list) + 1) * animal.F)
                    east_relative_abundance = east_herb_weight / (
                                (len(east_nature_square.carn_list) + 1) * animal.F)
                    south_relative_abundance = south_herb_weight / (
                                (len(south_nature_square.carn_list) + 1) * animal.F)
                    west_relative_abundance = west_herb_weight / (
                                (len(west_nature_square.carn_list) + 1) * animal.F)

                if north_nature_square.habitable:
                    north_propensity = m.exp(animal._lambda * north_relative_abundance)
                else:
                    north_propensity = 0
                if east_nature_square.habitable:
                    east_propensity = m.exp(animal._lambda * east_relative_abundance)
                else:
                    east_propensity = 0
                if south_nature_square.habitable:
                    south_propensity = m.exp(animal._lambda * south_relative_abundance)
                else:
                    south_propensity = 0
                if west_nature_square.habitable:
                    west_propensity = m.exp(animal._lambda * west_relative_abundance)
                else:
                    west_propensity = 0
                total_propensity = (north_propensity + east_propensity + south_propensity + west_propensity)
                if total_propensity == 0:
                    break
                north_move_prob = north_propensity / total_propensity
                east_move_prob = north_move_prob + east_propensity / total_propensity
                south_move_prob = east_move_prob + south_propensity / total_propensity
                west_move_prob = south_move_prob + west_propensity / total_propensity
                number = random.uniform(0, 1)
                if number < north_move_prob:
                    north_nature_square.carn_move_to_list.append(animal)
                    self.carn_move_from_list.append(animal)
                elif number < east_move_prob:
                    east_nature_square.carn_move_to_list.append(animal)
                    self.carn_move_from_list.append(animal)
                elif number < south_move_prob:
                    south_nature_square.carn_move_to_list.append(animal)
                    self.carn_move_from_list.append(animal)
                elif number < west_move_prob:
                    west_nature_square.carn_move_to_list.append(animal)
                    self.carn_move_from_list.append(animal)

    def aging_all_animals(self):
        """Determines which of the animals in the cell give birth.
        """
        for animal in self.herb_list:
            animal.age()
            # animal.fitness_update()
        for animal in self.carn_list:
            animal.age()
            # animal.fitness_update()

    def fodder_update(self):
        """An empty function that is overwritten by certain landscape types.
        """
        pass

    def weightloss_all_animals(self):
        """Decrease of weight for all animals in the cell.
        """
        for animal in self.herb_list:
            animal.weightloss()
            animal.fitness_update()
        for animal in self.carn_list:
            animal.weightloss()
            animal.fitness_update()

    def death_all_animals(self):
        """Determines which of the animals in the cell that dies.

        Replaces the list of animals with new lists that do not contain
        the ones that died.

        """
        self.herb_list = [
            animal for animal in self.herb_list if not animal.death()
        ]
        self.carn_list = [
            animal for animal in self.carn_list if not animal.death()
        ]

    def herbivore_number(self):
        """Returns the number of herbivores in the cell.

        Returns
        -------
        int
        """
        return len(self.herb_list)

    def carnivore_number(self):
        """Returns the number of carnivores in the cell.

        Returns
        -------
        int
        """
        return len(self.carn_list)


class Ocean(BaseNature):
    """Ocean type landscape.

    This landscape is unhabitable for animals.

    Attributes
    ----------
    fodder : int
        Initial fodder amount on the Ocean cell.
    habitable : bool
        Determines if the landscpape can be habited by animals.
    herb_list : list
        A list with all the herbivores on the landscape cell.
    carn_list : list
        A list with all the herbivores on the landscape cell.
    herb_move_to_list : list
        A list with all the herbivores that shall migrate to another cell
    herb_move_from_list : list
        A list with all the herbivores that shall migrate from the cell
    carn_move_to_list : list
        A list with all the carnivores that shall migrate to another cell
    carn_move_from_list : list
        A list with all the carnivores that shall migrate from the cell
        """
    def __init__(self):
        super().__init__()
        self.habitable = False


class Mountain(BaseNature):
    """Mountain type landscape.

    This landscape is unhabitable for animals.

    Attributes
    ----------
    fodder : int
        Initial fodder amount on the Mountain cell.
    habitable : bool
        Determines if the Mountain landscape can be habited by animals.
    herb_list : list
        A list with all the herbivores on the Mountain cell.
    carn_list : list
        A list with all the herbivores on the Mountain cell.
    herb_move_to_list : list
        A list with all the herbivores that shall migrate to another cell
    herb_move_from_list : list
        A list with all the herbivores that shall migrate from the cell
    carn_move_to_list : list
        A list with all the carnivores that shall migrate to another cell
    carn_move_from_list : list
        A list with all the carnivores that shall migrate from the cell
    """
    def __init__(self):
        super().__init__()
        self.habitable = False


class Desert(BaseNature):
    """Desert type landscape.

    This landscape type has no fodder available for herbivores.

    Attributes
    ----------
    fodder : int
        Initial fodder amount on the Desert cell.
    habitable : bool
        Determines if the Desert can be habited by animals.
    herb_list : list
        A list with all the herbivores on the Desert cell.
    carn_list : list
        A list with all the herbivores on the Desert cell.
    herb_move_to_list : list
        A list with all the herbivores that shall migrate to another cell
    herb_move_from_list : list
        A list with all the herbivores that shall migrate from the cell
    carn_move_to_list : list
        A list with all the carnivores that shall migrate to another cell
    carn_move_from_list : list
        A list with all the carnivores that shall migrate from the cell
    """
    def __init__(self):
        super().__init__()


class Savannah(BaseNature):
    """Savannah type landscape.

    Attributes
    ----------
    DEFAULT_PARAMETERS : dict
        Default parameters for savannah.
    parameters : dict
        Initiated by set_default_parameters method.
    fodder : int
        Initial fodder amount on the Savannah cell equal to f_max parameter.
    habitable : bool
        Determines if the Savannah can be habited by animals.
    herb_list : list
        A list with all the herbivores on the Savannah cell.
    carn_list : list
        A list with all the herbivores on the savannah cell.
    herb_move_to_list : list
        A list with all the herbivores that shall migrate to another cell
    herb_move_from_list : list
        A list with all the herbivores that shall migrate from the cell
    carn_move_to_list : list
        A list with all the carnivores that shall migrate to another cell
    carn_move_from_list : list
        A list with all the carnivores that shall migrate from the cell
    """
    DEFAULT_PARAMETERS = {"f_max": 300, "alpha": 0.3}
    parameters = None

    @classmethod
    def set_default_parameters_for_savannah(cls):
        """Sets the savannah default parameters as attributes on a class level.

        This is achieved by copying the subjective DEFAULT_PARAMETERS class,
        and then using the _set_params_as_attributes method to assign them
        as class attributes.
        """
        cls.parameters = cls.DEFAULT_PARAMETERS.copy()
        cls._set_params_as_attributes()

    @classmethod
    def set_parameters(cls, new_params):
        """Updates the parameters for the savannah subclass with new values.

        Parameters
        ----------
        new_params: dict
            Dictionary containing key(s) that exist in DEFAULT_PARAMETERS.
        Raises
        ------
        KeyError
            If the key in new_params does not exist in parameters.
        ValueError
            If the new value assigned to the key is not of type float or int.
        ValueError
            If the assigned parameter values are not in the right ranges.
        """
        for key in new_params:
            if key not in cls.parameters.keys():
                raise KeyError(f'Parameter {key} is not in valid')
            if isinstance(new_params[key], int) or isinstance(new_params[key], float):
                continue
            else:
                raise ValueError(f'Value needs to be int or float, got:{type(new_params[key]).__name__}')
        cls.parameters.update(new_params)
        cls._set_params_as_attributes()

    @classmethod
    def _set_params_as_attributes(cls):
        """Sets the Savannah parameters to attributes on a class level.
        """
        for key in cls.parameters:
            setattr(cls, key, cls.parameters[key])

    def __init__(self):
        if self.parameters is None:
            self.set_default_parameters_for_savannah()
        super().__init__()
        self.fodder = self.f_max

    def fodder_update(self):
        """Updates the fodder in the savannah cell.

        The fodder grows yearly by the formula:

<<<<<<< HEAD
        .. math::
            \emph{f} \leftarrow \emph{f} + \alpha\times({f^{Sav}_{max}}-\emph{f})
        where f is the fodder amount on the savannah cell,
        and :math: {f^{Sav}_{max}} is the maximum available fodder.
        """
        self.fodder = self.fodder + self.alpha * (self.f_max - self.fodder)


=======
>>>>>>> e747e3f5
class Jungle(BaseNature):
    """Jungle type landscape.

    Attributes
    ----------
    DEFAULT_PARAMETERS : dict
        Default parameters for the jungle landscape.
    parameters : bool or dict?
        something
    fodder : int
        Initial fodder amount on the Jungle cell equal to f_max parameter.
    habitable : bool
        Determines if the Jungle cell can be habited by animals.
    herb_list : list
        A list with all the herbivores on the Jungle cell.
    carn_list : list
        A list with all the herbivores on the Jungle cell.
    herb_move_to_list : list
        A list with all the herbivores that shall migrate to another cell
    herb_move_from_list : list
        A list with all the herbivores that shall migrate from the cell
    carn_move_to_list : list
        A list with all the carnivores that shall migrate to another cell
    carn_move_from_list : list
        A list with all the carnivores that shall migrate from the cell
        """
    DEFAULT_PARAMETERS = {"f_max": 800}
    parameters = None

    @classmethod
    def set_default_parameters_for_jungle(cls):
        """Sets the jungle default parameters as attributes on a class level.

        This is achieved by copying the subjective DEFAULT_PARAMETERS class,
        and then using the _set_params_as_attributes method to assign them
        as class attributes.
        """
        cls.parameters = cls.DEFAULT_PARAMETERS.copy()
        cls._set_params_as_attributes()

    @classmethod
    def set_parameters(cls, new_params):
        """Updates the parameters for the jungle subclass with new values.

        Parameters
         ----------
        new_params: dict
            Dictionary containing key(s) that exist in DEFAULT_PARAMETERS.
        Raises
        ------
        KeyError
             If the key in new_params does not exist in parameters.
        ValueError
             If the new value assigned to the key is not of type float or int.
        ValueError
            If the assigned parameter values are not in the right ranges.
        """
        for key in new_params:
            if key not in cls.parameters.keys():
                raise KeyError(f'Parameter {key} is not in valid')
            if isinstance(new_params[key], int) or isinstance(new_params[key], float):
                continue
            else:
                raise ValueError(f'Value needs to be int or float, got:{type(new_params[key]).__name__}')
        cls.parameters.update(new_params)
        cls._set_params_as_attributes()

    @classmethod
    def _set_params_as_attributes(cls):
        """Sets the Savannah parameters to attributes on a class level.
        """
        for key in cls.parameters:
            setattr(cls, key, cls.parameters[key])

    def __init__(self):
        if self.parameters is None:
            self.set_default_parameters_for_jungle()
        super().__init__()
        self.fodder = self.f_max

    def fodder_update(self):
<<<<<<< HEAD
        """Updates the fodder in the jungle cell.

        The jungle grows fodder back to maximum level every year.

        """
=======
>>>>>>> e747e3f5
        self.fodder = self.f_max<|MERGE_RESOLUTION|>--- conflicted
+++ resolved
@@ -42,14 +42,11 @@
         self.carn_move_from_list = []
 
     def feed_all_animals(self):
-<<<<<<< HEAD
         """Feeds all animals in the landscape cell.
 
         The animals feed in order of fitness, i.e., the animal with the
         highest fitness eats first.
         """
-=======
->>>>>>> e747e3f5
         self.herb_list.sort(key=lambda x: x.fitness, reverse=True)
         for animal in self.herb_list:
             if self.fodder > 0:
@@ -147,15 +144,8 @@
                 west_nature_square = neighbors[3]
                 if animal.F == 0:
                     (north_relative_abundance,  east_relative_abundance,
-<<<<<<< HEAD
-                     south_relative_abundance, west_relative_abundance) = (0,
-                                                                           0,
-                                                                           0,
-                                                                           0)
-=======
                      south_relative_abundance, west_relative_abundance) = (0, 0,
                                                                            0, 0)
->>>>>>> e747e3f5
                 else:
                     north_relative_abundance = north_nature_square.fodder/((len(north_nature_square.herb_list)+1)*animal.F)
                     east_relative_abundance = east_nature_square.fodder/((len(east_nature_square.herb_list)+1)*animal.F)
@@ -490,7 +480,6 @@
 
         The fodder grows yearly by the formula:
 
-<<<<<<< HEAD
         .. math::
             \emph{f} \leftarrow \emph{f} + \alpha\times({f^{Sav}_{max}}-\emph{f})
         where f is the fodder amount on the savannah cell,
@@ -499,8 +488,6 @@
         self.fodder = self.fodder + self.alpha * (self.f_max - self.fodder)
 
 
-=======
->>>>>>> e747e3f5
 class Jungle(BaseNature):
     """Jungle type landscape.
 
@@ -582,12 +569,9 @@
         self.fodder = self.f_max
 
     def fodder_update(self):
-<<<<<<< HEAD
         """Updates the fodder in the jungle cell.
 
         The jungle grows fodder back to maximum level every year.
 
         """
-=======
->>>>>>> e747e3f5
         self.fodder = self.f_max