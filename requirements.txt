scipy
numpy
pytest
tox
numpydoc
<<<<<<< HEAD
pytest-mock
=======
pandas
matplotlib
>>>>>>> 78778054
<|MERGE_RESOLUTION|>--- conflicted
+++ resolved
@@ -3,9 +3,6 @@
 pytest
 tox
 numpydoc
-<<<<<<< HEAD
-pytest-mock
-=======
 pandas
 matplotlib
->>>>>>> 78778054
+pytest-mock