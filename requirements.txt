--- conflicted
+++ resolved
@@ -3,9 +3,6 @@
 pytest
 tox
 numpydoc
-<<<<<<< HEAD
+pytest-mock
 pandas
-matplotlib
-=======
-pytest-mock
->>>>>>> ec65e567
+matplotlib