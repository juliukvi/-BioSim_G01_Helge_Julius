--- conflicted
+++ resolved
@@ -1,9 +1,2 @@
 # -BioSim_G01_Helge_Julius
 
-
-<<<<<<< HEAD
-=======
-
-hallo
-test hello
->>>>>>> f87515aa
