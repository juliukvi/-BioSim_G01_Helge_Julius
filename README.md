--- conflicted
+++ resolved
@@ -3,16 +3,4 @@
 hej
 sdfafs
 
-<<<<<<< HEAD
-qkegfhiq
-=======
-addline
 
->>>>>>> 9cc13fac
-
-hallo
-test hello
-<<<<<<< HEAD
-41241
-=======
->>>>>>> master