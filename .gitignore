--- conflicted
+++ resolved
@@ -223,11 +223,6 @@
 
 .idea/
 
-<<<<<<< HEAD
-data/
-examples/check_sim.pdf
-=======
-data/
-
-_build/
->>>>>>> 8db14579
+data/
+examples/check_sim.pdf
+_build/