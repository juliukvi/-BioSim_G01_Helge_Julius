--- conflicted
+++ resolved
@@ -1,233 +1,231 @@
-# Created by https://www.gitignore.io/api/python,pycharm,jupyternotebooks,visualstudiocode
-# Edit at https://www.gitignore.io/?templates=python,pycharm,jupyternotebooks,visualstudiocode
-
-### JupyterNotebooks ###
-# gitignore template for Jupyter Notebooks
-# website: http://jupyter.org/
-
-.ipynb_checkpoints
-*/.ipynb_checkpoints/*
-
-# IPython
-profile_default/
-ipython_config.py
-
-# Remove previous ipynb_checkpoints
-#   git rm -r .ipynb_checkpoints/
-
-### PyCharm ###
-# Covers JetBrains IDEs: IntelliJ, RubyMine, PhpStorm, AppCode, PyCharm, CLion, Android Studio and WebStorm
-# Reference: https://intellij-support.jetbrains.com/hc/en-us/articles/206544839
-
-# User-specific stuff
-.idea/**/workspace.xml
-.idea/**/tasks.xml
-.idea/**/usage.statistics.xml
-.idea/**/dictionaries
-.idea/**/shelf
-
-# Generated files
-.idea/**/contentModel.xml
-
-# Sensitive or high-churn files
-.idea/**/dataSources/
-.idea/**/dataSources.ids
-.idea/**/dataSources.local.xml
-.idea/**/sqlDataSources.xml
-.idea/**/dynamic.xml
-.idea/**/uiDesigner.xml
-.idea/**/dbnavigator.xml
-
-# Gradle
-.idea/**/gradle.xml
-.idea/**/libraries
-
-# Gradle and Maven with auto-import
-# When using Gradle or Maven with auto-import, you should exclude module files,
-# since they will be recreated, and may cause churn.  Uncomment if using
-# auto-import.
-# .idea/modules.xml
-# .idea/*.iml
-# .idea/modules
-# *.iml
-# *.ipr
-
-# CMake
-cmake-build-*/
-
-# Mongo Explorer plugin
-.idea/**/mongoSettings.xml
-
-# File-based project format
-*.iws
-
-# IntelliJ
-out/
-
-# mpeltonen/sbt-idea plugin
-.idea_modules/
-
-# JIRA plugin
-atlassian-ide-plugin.xml
-
-# Cursive Clojure plugin
-.idea/replstate.xml
-
-# Crashlytics plugin (for Android Studio and IntelliJ)
-com_crashlytics_export_strings.xml
-crashlytics.properties
-crashlytics-build.properties
-fabric.properties
-
-# Editor-based Rest Client
-.idea/httpRequests
-
-# Android studio 3.1+ serialized cache file
-.idea/caches/build_file_checksums.ser
-
-### PyCharm Patch ###
-# Comment Reason: https://github.com/joeblau/gitignore.io/issues/186#issuecomment-215987721
-
-# *.iml
-# modules.xml
-# .idea/misc.xml
-# *.ipr
-
-# Sonarlint plugin
-.idea/**/sonarlint/
-
-# SonarQube Plugin
-.idea/**/sonarIssues.xml
-
-# Markdown Navigator plugin
-.idea/**/markdown-navigator.xml
-.idea/**/markdown-navigator/
-
-### Python ###
-# Byte-compiled / optimized / DLL files
-__pycache__/
-*.py[cod]
-*$py.class
-
-# C extensions
-*.so
-
-# Distribution / packaging
-.Python
-build/
-develop-eggs/
-dist/
-downloads/
-eggs/
-.eggs/
-lib/
-lib64/
-parts/
-sdist/
-var/
-wheels/
-pip-wheel-metadata/
-share/python-wheels/
-*.egg-info/
-.installed.cfg
-*.egg
-MANIFEST
-
-# PyInstaller
-#  Usually these files are written by a python script from a template
-#  before PyInstaller builds the exe, so as to inject date/other infos into it.
-*.manifest
-*.spec
-
-# Installer logs
-pip-log.txt
-pip-delete-this-directory.txt
-
-# Unit test / coverage reports
-htmlcov/
-.tox/
-.nox/
-.coverage
-.coverage.*
-.cache
-nosetests.xml
-coverage.xml
-*.cover
-.hypothesis/
-.pytest_cache/
-
-# Translations
-*.mo
-*.pot
-
-# Scrapy stuff:
-.scrapy
-
-# Sphinx documentation
-docs/_build/
-
-# PyBuilder
-target/
-
-# pyenv
-.python-version
-
-# pipenv
-#   According to pypa/pipenv#598, it is recommended to include Pipfile.lock in version control.
-#   However, in case of collaboration, if having platform-specific dependencies or dependencies
-#   having no cross-platform support, pipenv may install dependencies that don't work, or not
-#   install all needed dependencies.
-#Pipfile.lock
-
-# celery beat schedule file
-celerybeat-schedule
-
-# SageMath parsed files
-*.sage.py
-
-# Spyder project settings
-.spyderproject
-.spyproject
-
-# Rope project settings
-.ropeproject
-
-# Mr Developer
-.mr.developer.cfg
-.project
-.pydevproject
-
-# mkdocs documentation
-/site
-
-# mypy
-.mypy_cache/
-.dmypy.json
-dmypy.json
-
-# Pyre type checker
-.pyre/
-
-### VisualStudioCode ###
-.vscode/*
-!.vscode/settings.json
-!.vscode/tasks.json
-!.vscode/launch.json
-!.vscode/extensions.json
-
-### VisualStudioCode Patch ###
-# Ignore all local history of files
-.history
-
-# End of https://www.gitignore.io/api/python,pycharm,jupyternotebooks,visualstudiocode
-
-.idea/
-
-<<<<<<< HEAD
-data/
-
-_build/
-=======
-data/
-examples/check_sim.pdf
->>>>>>> 3abbaae3
+# Created by https://www.gitignore.io/api/python,pycharm,jupyternotebooks,visualstudiocode
+# Edit at https://www.gitignore.io/?templates=python,pycharm,jupyternotebooks,visualstudiocode
+
+### JupyterNotebooks ###
+# gitignore template for Jupyter Notebooks
+# website: http://jupyter.org/
+
+.ipynb_checkpoints
+*/.ipynb_checkpoints/*
+
+# IPython
+profile_default/
+ipython_config.py
+
+# Remove previous ipynb_checkpoints
+#   git rm -r .ipynb_checkpoints/
+
+### PyCharm ###
+# Covers JetBrains IDEs: IntelliJ, RubyMine, PhpStorm, AppCode, PyCharm, CLion, Android Studio and WebStorm
+# Reference: https://intellij-support.jetbrains.com/hc/en-us/articles/206544839
+
+# User-specific stuff
+.idea/**/workspace.xml
+.idea/**/tasks.xml
+.idea/**/usage.statistics.xml
+.idea/**/dictionaries
+.idea/**/shelf
+
+# Generated files
+.idea/**/contentModel.xml
+
+# Sensitive or high-churn files
+.idea/**/dataSources/
+.idea/**/dataSources.ids
+.idea/**/dataSources.local.xml
+.idea/**/sqlDataSources.xml
+.idea/**/dynamic.xml
+.idea/**/uiDesigner.xml
+.idea/**/dbnavigator.xml
+
+# Gradle
+.idea/**/gradle.xml
+.idea/**/libraries
+
+# Gradle and Maven with auto-import
+# When using Gradle or Maven with auto-import, you should exclude module files,
+# since they will be recreated, and may cause churn.  Uncomment if using
+# auto-import.
+# .idea/modules.xml
+# .idea/*.iml
+# .idea/modules
+# *.iml
+# *.ipr
+
+# CMake
+cmake-build-*/
+
+# Mongo Explorer plugin
+.idea/**/mongoSettings.xml
+
+# File-based project format
+*.iws
+
+# IntelliJ
+out/
+
+# mpeltonen/sbt-idea plugin
+.idea_modules/
+
+# JIRA plugin
+atlassian-ide-plugin.xml
+
+# Cursive Clojure plugin
+.idea/replstate.xml
+
+# Crashlytics plugin (for Android Studio and IntelliJ)
+com_crashlytics_export_strings.xml
+crashlytics.properties
+crashlytics-build.properties
+fabric.properties
+
+# Editor-based Rest Client
+.idea/httpRequests
+
+# Android studio 3.1+ serialized cache file
+.idea/caches/build_file_checksums.ser
+
+### PyCharm Patch ###
+# Comment Reason: https://github.com/joeblau/gitignore.io/issues/186#issuecomment-215987721
+
+# *.iml
+# modules.xml
+# .idea/misc.xml
+# *.ipr
+
+# Sonarlint plugin
+.idea/**/sonarlint/
+
+# SonarQube Plugin
+.idea/**/sonarIssues.xml
+
+# Markdown Navigator plugin
+.idea/**/markdown-navigator.xml
+.idea/**/markdown-navigator/
+
+### Python ###
+# Byte-compiled / optimized / DLL files
+__pycache__/
+*.py[cod]
+*$py.class
+
+# C extensions
+*.so
+
+# Distribution / packaging
+.Python
+build/
+develop-eggs/
+dist/
+downloads/
+eggs/
+.eggs/
+lib/
+lib64/
+parts/
+sdist/
+var/
+wheels/
+pip-wheel-metadata/
+share/python-wheels/
+*.egg-info/
+.installed.cfg
+*.egg
+MANIFEST
+
+# PyInstaller
+#  Usually these files are written by a python script from a template
+#  before PyInstaller builds the exe, so as to inject date/other infos into it.
+*.manifest
+*.spec
+
+# Installer logs
+pip-log.txt
+pip-delete-this-directory.txt
+
+# Unit test / coverage reports
+htmlcov/
+.tox/
+.nox/
+.coverage
+.coverage.*
+.cache
+nosetests.xml
+coverage.xml
+*.cover
+.hypothesis/
+.pytest_cache/
+
+# Translations
+*.mo
+*.pot
+
+# Scrapy stuff:
+.scrapy
+
+# Sphinx documentation
+docs/_build/
+
+# PyBuilder
+target/
+
+# pyenv
+.python-version
+
+# pipenv
+#   According to pypa/pipenv#598, it is recommended to include Pipfile.lock in version control.
+#   However, in case of collaboration, if having platform-specific dependencies or dependencies
+#   having no cross-platform support, pipenv may install dependencies that don't work, or not
+#   install all needed dependencies.
+#Pipfile.lock
+
+# celery beat schedule file
+celerybeat-schedule
+
+# SageMath parsed files
+*.sage.py
+
+# Spyder project settings
+.spyderproject
+.spyproject
+
+# Rope project settings
+.ropeproject
+
+# Mr Developer
+.mr.developer.cfg
+.project
+.pydevproject
+
+# mkdocs documentation
+/site
+
+# mypy
+.mypy_cache/
+.dmypy.json
+dmypy.json
+
+# Pyre type checker
+.pyre/
+
+### VisualStudioCode ###
+.vscode/*
+!.vscode/settings.json
+!.vscode/tasks.json
+!.vscode/launch.json
+!.vscode/extensions.json
+
+### VisualStudioCode Patch ###
+# Ignore all local history of files
+.history
+
+# End of https://www.gitignore.io/api/python,pycharm,jupyternotebooks,visualstudiocode
+
+.idea/
+
+
+_build/
+data/+
+examples/check_sim.pdf+